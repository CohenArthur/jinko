--- conflicted
+++ resolved
@@ -12,13 +12,8 @@
 use std::collections::HashMap;
 use std::rc::Rc;
 
-<<<<<<< HEAD
-use crate::error::JinkoError;
+use crate::error::{ErrKind, JinkoError};
 use crate::instruction::{Block, CustomType, FunctionDec, FunctionKind, Instruction, Var};
-=======
-use crate::error::{ErrKind, JinkoError};
-use crate::instruction::{Block, FunctionDec, FunctionKind, Instruction, Var};
->>>>>>> 5920f623
 
 /// Type the interpreter uses for keys
 type IKey = String;
@@ -85,12 +80,12 @@
         self.scope_map.add_variable(var)
     }
 
-<<<<<<< HEAD
     /// Add a type to the interpreter. Returns `Ok` if the type was added, `Err`
     /// if it existed already and was not.
     pub fn add_type(&mut self, custom_type: CustomType) -> Result<(), JinkoError> {
         self.scope_map.add_type(custom_type)
-=======
+    }
+
     /// Remove a variable from the interpreter
     pub fn remove_variable(&mut self, var: &Var) -> Result<(), JinkoError> {
         self.scope_map.remove_variable(var)
@@ -102,7 +97,6 @@
         let _ = self.remove_variable(&var);
 
         self.add_variable(var)
->>>>>>> 5920f623
     }
 
     /// Get a mutable reference on an existing function
