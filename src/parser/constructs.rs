//! A `Construct` is a complex set of tokens. For example, `fn()` is an identifier, a
//! left parenthesis and a right parenthesis. Together, they constitute a function call.
//! In the same vein, `x = 12;` is 4 tokens used to represent variable assignment.
//! Therefore, constructs use tokens while the parser only uses constructs. This is an
//! abstraction for all possible ways to parse a line in jinko.
//!
//! Each of the functions in that module contain the grammar they represent above their
//! name. The syntax used for the grammar is loosely based on regular instructions and
//! globbing. One can use * to indicate 0 or more, ? to indicate 1 or more, etc etc.
//! Optional parameters are included between brackets. For example,
//!
//! `[mut] <identifier> = <const> | <function_call> | <block> | <identifier>`
//!
//! is the grammar for a variable assignment.

use nom::{branch::alt, combinator::opt, multi::many0, IResult};

use crate::instruction::{
<<<<<<< HEAD
    Audit, Block, FunctionCall, FunctionDec, FunctionDecArg, FunctionKind, IfElse, Incl,
    Instruction, JkInst, Loop, LoopKind, Var, VarAssign,
=======
    Audit, Block, DecArg, FunctionCall, FunctionDec, FunctionKind, IfElse, Instruction, JkInst,
    Loop, LoopKind, TypeDec, TypeInstantiation, Var, VarAssign,
>>>>>>> 85e164ef
};
use crate::parser::{BoxConstruct, ConstantConstruct, ShuntingYard, Token};

type ParseResult<'i, T> = IResult<&'i str, T>;

pub struct Construct;

impl Construct {
    /// Parse any valid jinko instruction. This can be a function call, a variable,
    /// a block declaration...
    pub fn instruction(input: &str) -> ParseResult<Box<dyn Instruction>> {
        let (input, _) = Token::maybe_consume_extra(input)?;

        // FIXME: If input is empty, return an error or do nothing
        let (input, value) = alt((
            BoxConstruct::function_declaration,
            BoxConstruct::type_declaration,
            BoxConstruct::ext_declaration,
            BoxConstruct::test_declaration,
            BoxConstruct::mock_declaration,
            BoxConstruct::type_instantiation,
            BoxConstruct::function_call,
            BoxConstruct::incl,
            BoxConstruct::if_else,
            BoxConstruct::any_loop,
            BoxConstruct::jinko_inst,
            BoxConstruct::audit,
            BoxConstruct::block,
            BoxConstruct::var_assignment,
            Construct::binary_op,
            BoxConstruct::variable,
            Construct::constant,
        ))(input)?;

        let (input, _) = Token::maybe_consume_extra(input)?;

        Ok((input, value))
    }

    /// Parse an instruction and maybe the semicolon that follows.
    ///
    /// `<instruction> [ ; ]`
    pub fn instruction_maybe_semicolon(input: &str) -> ParseResult<Box<dyn Instruction>> {
        let (input, expr) = Construct::instruction(input)?;
        let (input, _) = opt(Token::semicolon)(input)?;

        Ok((input, expr))
    }

    /// Parse as many instructions as possible
    pub fn many_instructions(input: &str) -> ParseResult<Vec<Box<dyn Instruction>>> {
        many0(Construct::instruction_maybe_semicolon)(input)
    }

    /// Constants are raw values in the source code. For example, `"string"`, `12` and
    /// `0.5`.
    ///
    /// `'<any_char>' | "<any_char>*" | <num>? | <num>?.<num>?`
    pub(crate) fn constant(input: &str) -> ParseResult<Box<dyn Instruction>> {
        alt((
            ConstantConstruct::char_constant,
            ConstantConstruct::string_constant,
            ConstantConstruct::float_constant,
            ConstantConstruct::int_constant,
            ConstantConstruct::bool_constant,
        ))(input)
    }

    /// Parse a function call with no arguments
    ///
    /// `<identifier> ( )`
    fn function_call_no_args(input: &str) -> ParseResult<FunctionCall> {
        let (input, fn_id) = Token::identifier(input)?;
        let (input, _) = Token::left_parenthesis(input)?;
        let (input, _) = Token::maybe_consume_extra(input)?;
        let (input, _) = Token::right_parenthesis(input)?;

        Ok((input, FunctionCall::new(fn_id.to_owned())))
    }

    /// Parse an argument given to a function. Consumes the whitespaces before and after
    /// the argument
    fn arg(input: &str) -> ParseResult<Box<dyn Instruction>> {
        let (input, _) = Token::maybe_consume_extra(input)?;

        let (input, constant) = Construct::instruction(input)?;

        let (input, _) = Token::maybe_consume_extra(input)?;

        Ok((input, constant))
    }

    /// Parse an argument and the comma that follows it
    fn arg_and_comma(input: &str) -> ParseResult<Box<dyn Instruction>> {
        let (input, constant) = Construct::instruction(input)?;
        let (input, _) = Token::comma(input)?;

        Ok((input, constant))
    }

    /// Parse a list of arguments separated by comma
    fn args_list(input: &str) -> ParseResult<Vec<Box<dyn Instruction>>> {
        // Get 1 or more arguments with a comma to the function call
        let (input, mut arg_vec) = many0(Construct::arg_and_comma)(input)?;

        // Parse the last argument, which does not have a comma. There needs to be
        // at least one argument, which can be this one
        let (input, last_arg) = Construct::arg(input)?;

        arg_vec.push(last_arg);

        Ok((input, arg_vec))
    }

    /// Parse a function call with arguments
    fn function_call_args(input: &str) -> ParseResult<FunctionCall> {
        let (input, fn_id) = Token::identifier(input)?;
        let (input, _) = Token::left_parenthesis(input)?;

        let mut fn_call = FunctionCall::new(fn_id.to_owned());

        let (input, mut arg_vec) = Construct::args_list(input)?;
        let (input, _) = Token::right_parenthesis(input)?;

        arg_vec.drain(0..).for_each(|arg| fn_call.add_arg(arg));

        Ok((input, fn_call))
    }

    /// When a type is instantiated in the source code.
    ///
    /// ```
    /// type A(n: int); // Declare type A
    /// val = A(1); // Instantiate a new A type variable
    /// ```
    /// `<arg_list> := [(<constant> | <variable> | <expression>)*]`
    /// `<identifier> ( <arg_list> )`
    pub fn type_instantiation(input: &str) -> IResult<&str, TypeInstantiation> {
        let (input, type_id) = Token::identifier(input)?;
        let (input, _) = Token::maybe_consume_extra(input)?;
        let (input, _) = Token::left_curly_bracket(input)?;

        let mut type_instantiation = TypeInstantiation::new(type_id.to_owned());

        let (input, mut arg_vec) = Construct::args_list(input)?;
        let (input, _) = Token::right_curly_bracket(input)?;

        arg_vec
            .drain(0..)
            .for_each(|field| type_instantiation.add_field(field));

        Ok((input, type_instantiation))
    }

    /// When a function is called in the source code.
    ///
    /// ```
    /// fn(); // Function call
    /// fn() // Call the function `fn` and use the return result as an instruction
    /// x = fn(); // Assign the result of the function call to the variable x
    /// ```
    ///
    /// `<arg_list> := [(<constant> | <variable> | <instruction>)*]`
    /// `<identifier> ( <arg_list> )`
    pub(crate) fn function_call(input: &str) -> ParseResult<FunctionCall> {
        alt((
            Construct::function_call_no_args,
            Construct::function_call_args,
        ))(input)
    }

    /// When a variable is assigned a value. Ideally, a variable cannot be assigned the
    /// `void` type.
    ///
    /// ```
    /// x = 12; // Store 12 into the variable `x`
    /// x = 456; // Forbidden, `x` is immutable
    /// mut n = 12; // Store 12 into `n`, a mutable variable
    /// n = 1586; // Allowed
    /// ```
    ///
    /// A variable assignment is a Statement. It cannot be used as an Expression
    ///
    /// ```
    /// {
    ///     x = 12; // Block returns void
    /// }
    /// {
    ///     x = 12 // Forbidden
    /// }
    /// {
    ///     x = call();
    ///     x // Okay
    /// } // But it's easier to just...
    /// {
    ///     call()
    /// }
    /// ```
    ///
    /// `[mut] <identifier> = ( <constant> | <function_call> ) ;`
    pub(crate) fn var_assignment(input: &str) -> ParseResult<VarAssign> {
        let (input, mut_opt) = opt(Token::mut_tok)(input)?;
        let (input, _) = Token::maybe_consume_extra(input)?;

        let (input, id) = Token::identifier(input)?;
        let (input, _) = opt(Token::consume_whitespaces)(input)?;
        let (input, _) = Token::equal(input)?;
        let (input, _) = opt(Token::consume_whitespaces)(input)?;
        let (input, value) = Construct::instruction(input)?;

        match mut_opt {
            Some(_) => Ok((input, VarAssign::new(true, id.to_owned(), value))),
            None => Ok((input, VarAssign::new(false, id.to_owned(), value))),
        }
    }

    /// Parse a valid variable name
    ///
    /// `<identifier>`
    pub(crate) fn variable(input: &str) -> ParseResult<Var> {
        let (input, name) = Token::identifier(input)?;

        Ok((input, Var::new(name.to_owned())))
    }

    /// Parse a statement and the semicolon that follows
    ///
    /// `<instruction> ;`
    fn stmt_semicolon(input: &str) -> ParseResult<Box<dyn Instruction>> {
        let (input, _) = Token::maybe_consume_extra(input)?;
        let (input, expr) = Construct::instruction(input)?;
        let (input, _) = Token::maybe_consume_extra(input)?;
        let (input, _) = Token::semicolon(input)?;
        let (input, _) = Token::maybe_consume_extra(input)?;

        Ok((input, expr))
    }

    /// Parse multiple statements and a possible return Instruction
    fn stmts_and_maybe_last(
        input: &str,
    ) -> ParseResult<(Vec<Box<dyn Instruction>>, Option<Box<dyn Instruction>>)> {
        let (input, instructions) = many0(Construct::stmt_semicolon)(input)?;
        let (input, last_expr) = opt(Construct::instruction)(input)?;

        Ok((input, (instructions, last_expr)))
    }

    /// Parses the statements in a block as well as a possible last instruction
    fn block_instructions(
        input: &str,
    ) -> ParseResult<(Vec<Box<dyn Instruction>>, Option<Box<dyn Instruction>>)> {
        let (input, _) = Token::left_curly_bracket(input)?;
        let (input, _) = Token::maybe_consume_extra(input)?;

        let (input, (instructions, last)) = Construct::stmts_and_maybe_last(input)?;

        let (input, _) = Token::maybe_consume_extra(input)?;
        let (input, _) = Token::right_curly_bracket(input)?;

        Ok((input, (instructions, last)))
    }

    /// A block of code is a new inner scope that contains instructions. You can use
    /// them in If/Else blocks, in function declarations, or just as is.
    ///
    /// ```
    /// func return_nothing() {
    ///     compute_stuff();
    /// } // Block returns void, so does the function
    ///
    /// x = {
    ///     12
    /// } // Block returns 12
    ///
    /// x = {
    ///     compute_stuff();
    ///     some_other_stuff();
    ///     12
    /// } // Block returns 12 after having called two functions
    /// ```
    ///
    /// There can only be one returning instruction, and it must be the last one
    /// in the block.
    ///
    /// `{ [ <instruction> ; ]* [ <instruction> ] }`
    pub(crate) fn block(input: &str) -> ParseResult<Block> {
        let (input, (instructions, last)) = Construct::block_instructions(input)?;

        let mut block = Block::new();
        block.set_instructions(instructions);
        block.set_last(last);

        Ok((input, block))
    }

    /// Parse an empty argument declaration list
    ///
    /// `( )`
    fn args_dec_empty(input: &str) -> ParseResult<Vec<DecArg>> {
        let (input, _) = Token::left_parenthesis(input)?;
        let (input, _) = Token::maybe_consume_extra(input)?;
        let (input, _) = Token::right_parenthesis(input)?;

        Ok((input, vec![]))
    }

    /// Parse an identifier then its type
    ///
    /// `<identifier> : <type>`
    fn identifier_type(input: &str) -> ParseResult<DecArg> {
        let (input, id) = Token::identifier(input)?;
        let (input, _) = Token::maybe_consume_extra(input)?;
        let (input, _) = Token::colon(input)?;
        let (input, _) = Token::maybe_consume_extra(input)?;
        let (input, ty) = Token::identifier(input)?;

        Ok((input, DecArg::new(id.to_owned(), ty.to_owned())))
    }

    /// Parse an identifer as well as the type and comma that follows
    ///
    /// `<identifer> : <type> ,`
    fn identifier_type_comma(input: &str) -> ParseResult<DecArg> {
        let (input, _) = Token::maybe_consume_extra(input)?;
        let (input, arg) = Construct::identifier_type(input)?;
        let (input, _) = Token::maybe_consume_extra(input)?;
        let (input, _) = Token::comma(input)?;

        Ok((input, arg))
    }

    /// Parse a non empty argument declaration list
    ///
    /// `( [ <identifier> : <type> ]* )`
    fn args_dec_non_empty(input: &str) -> ParseResult<Vec<DecArg>> {
        let (input, _) = Token::left_parenthesis(input)?;
        let (input, _) = Token::maybe_consume_extra(input)?;

        let (input, mut args) = many0(Construct::identifier_type_comma)(input)?;
        let (input, _) = Token::maybe_consume_extra(input)?;

        // Parse the last argument which does not have a comma
        let (input, last_arg) = Construct::identifier_type(input)?;
        args.push(last_arg);

        let (input, _) = Token::right_parenthesis(input)?;

        Ok((input, args))
    }

    /// Parse a list (maybe empty) of argument declarations
    fn args_dec(input: &str) -> ParseResult<Vec<DecArg>> {
        alt((Construct::args_dec_empty, Construct::args_dec_non_empty))(input)
    }

    /// Parse the void return type of a function, checking that no arrow is present
    fn return_type_void(input: &str) -> ParseResult<Option<String>> {
        let (input, _) = Token::maybe_consume_extra(input)?;
        let (input, arrow) = opt(Token::arrow)(input)?;

        match arrow {
            Some(_) => Err(nom::Err::Error((input, nom::error::ErrorKind::OneOf))),
            None => Ok((input, None)),
        }
    }

    /// Parse a non-void return type
    fn return_type_non_void(input: &str) -> ParseResult<Option<String>> {
        let (input, _) = Token::maybe_consume_extra(input)?;
        let (input, _) = Token::arrow(input)?;
        let (input, _) = Token::maybe_consume_extra(input)?;
        let (input, ty) = Token::identifier(input)?;
        let (input, _) = Token::maybe_consume_extra(input)?;

        Ok((input, Some(ty.to_owned())))
    }

    /// Parse the return type of a function. Can be void
    fn return_type(input: &str) -> ParseResult<Option<String>> {
        alt((Construct::return_type_non_void, Construct::return_type_void))(input)
    }

    /// Parses the content of a function declaration
    ///
    /// `<identifier> <args_dec> <return_type> <block>`
    fn function_content(input: &str) -> ParseResult<FunctionDec> {
        let (input, _) = Token::maybe_consume_extra(input)?;
        let (input, fn_name) = Token::identifier(input)?;
        let (input, _) = Token::maybe_consume_extra(input)?;

        let (input, args) = Construct::args_dec(input)?;
        let (input, ty) = Construct::return_type(input)?;
        let (input, block) = Construct::block(input)?;

        let mut function = FunctionDec::new(fn_name.to_owned(), ty);

        function.set_args(args);
        function.set_block(block);

        Ok((input, function))
    }

    /// Parse a function declaration. This includes the function's signature and the
    /// associated code block
    ///
    /// ```
    /// func fn_name(arg0: int) -> int {
    ///     do_something(arg0);
    ///
    ///     12
    /// }
    /// ```
    ///
    /// `<typed_arg_list> := [ (<identifier> : <type>)* ]
    /// `<func> <identifier> ( <typed_arg_list> ) [ -> <type> ] <block>`
    pub(crate) fn function_declaration(input: &str) -> ParseResult<FunctionDec> {
        let (input, _) = Token::func_tok(input)?;

        let (input, mut function) = Construct::function_content(input)?;
        function.set_kind(FunctionKind::Func);

        Ok((input, function))
    }

    /// Parse a test declaration. This returns a FunctionDec as well, but of
    /// kind `FunctionDec::Test`.
    /// test functions are non-callable by the programmer. Only the interpreter can
    /// invoke them. Therefore, naming the test the same as the tested function is fine
    /// and is not any form of overloading whatsoever.
    ///
    /// ```
    /// test add() {
    ///     assert_eq(12 + 2, add(12, 2));
    /// }
    /// ```
    ///
    /// `<test> <identifier> ( ) <block>
    pub(crate) fn test_declaration(input: &str) -> ParseResult<FunctionDec> {
        let (input, _) = Token::test_tok(input)?;
        let (input, _) = Token::maybe_consume_extra(input)?;
        let (input, fn_name) = Token::identifier(input)?;
        let (input, _) = Token::maybe_consume_extra(input)?;

        let (input, args) = Construct::args_dec(input)?;
        let (input, ty) = Construct::return_type_void(input)?;
        let (input, block) = Construct::block(input)?;

        let mut function = FunctionDec::new(fn_name.to_owned(), ty);

        function.set_args(args);
        function.set_block(block);

        function.set_kind(FunctionKind::Test);

        Ok((input, function))
    }

    /// Parse a mock declaration. This returns a FunctionDec as well, but of
    /// kind `FunctionDec::Mock`.
    ///
    ///
    /// ```
    /// mock add(lhs: int, rhs: int) -> int {
    ///     mock_stuff()
    /// }
    /// ```
    ///
    /// `<mock> <identifier> ( <typed_arg_list> ) [ -> <type> ] <block>
    pub(crate) fn mock_declaration(input: &str) -> ParseResult<FunctionDec> {
        let (input, _) = Token::mock_tok(input)?;

        let (input, mut function) = Construct::function_content(input)?;
        function.set_kind(FunctionKind::Mock);

        Ok((input, function))
    }

    /// Parse an external function declaration.
    ///
    /// External functions cannot have an associated block. The function's code resides
    /// in a native program, for example a shared C library or a Rust crate.
    ///
    /// `<ext> <func> <identifier> ( <typed_arg_list> ) [ -> <type> ] ;`
    pub(crate) fn ext_declaration(input: &str) -> ParseResult<FunctionDec> {
        let (input, _) = Token::ext_tok(input)?;
        let (input, _) = Token::maybe_consume_extra(input)?;
        let (input, _) = Token::func_tok(input)?;
        let (input, _) = Token::maybe_consume_extra(input)?;

        let (input, fn_name) = Token::identifier(input)?;
        let (input, _) = Token::maybe_consume_extra(input)?;

        let (input, args) = Construct::args_dec(input)?;
        let (input, ty) = Construct::return_type(input)?;
        let (input, _) = Token::maybe_consume_extra(input)?;
        let (input, _) = Token::semicolon(input)?;

        let mut function = FunctionDec::new(fn_name.to_owned(), ty);

        function.set_args(args);

        function.set_kind(FunctionKind::Ext);

        Ok((input, function))
    }

    /// Parse an `else` plus the associated block
    fn else_block(input: &str) -> ParseResult<Block> {
        let (input, _) = Token::maybe_consume_extra(input)?;
        let (input, _) = Token::else_tok(input)?;
        let (input, _) = Token::maybe_consume_extra(input)?;

        Construct::block(input)
    }

    /// Parse an if/else construct. This parses the entirety of the if/else. Therefore
    /// consuming the first `if` and the remaining optional `else`.
    ///
    /// `<if> <block> [ <else> <block> ]`
    pub(crate) fn if_else(input: &str) -> ParseResult<IfElse> {
        let (input, _) = Token::maybe_consume_extra(input)?;
        let (input, _) = Token::if_tok(input)?;
        let (input, _) = Token::maybe_consume_extra(input)?;

        let (input, condition) = Construct::instruction(input)?;
        let (input, _) = Token::maybe_consume_extra(input)?;

        let (input, if_body) = Construct::block(input)?;

        let (input, else_body) = opt(Construct::else_block)(input)?;

        let if_else = IfElse::new(condition, if_body, else_body);

        Ok((input, if_else))
    }

    /// Parse an audit block. This consists in the the audit keyword and the following
    /// block. Audit blocks are useful to relax the interpreter and develop faster. For
    /// example, you're allowed to ignore return values in an audit block.
    ///
    /// `<audit> <block>`
    pub(crate) fn audit(input: &str) -> ParseResult<Audit> {
        let (input, _) = Token::maybe_consume_extra(input)?;
        let (input, _) = Token::audit_tok(input)?;
        let (input, _) = Token::maybe_consume_extra(input)?;
        let (input, block) = Construct::block(input)?;

        Ok((input, Audit::new(block)))
    }

    /// Parse a loop block, meaning the `loop` keyword and a corresponding block
    ///
    /// `<loop> <block>`
    fn loop_block(input: &str) -> ParseResult<Loop> {
        let (input, _) = Token::maybe_consume_extra(input)?;
        let (input, _) = Token::loop_tok(input)?;
        let (input, _) = Token::maybe_consume_extra(input)?;
        let (input, block) = Construct::block(input)?;

        Ok((input, Loop::new(LoopKind::Loop, block)))
    }

    /// Parse a while block. A while block consists of a high bound, or instruction, as
    /// well as a block
    ///
    /// `<while> <instruction> <block>`
    fn while_block(input: &str) -> ParseResult<Loop> {
        let (input, _) = Token::maybe_consume_extra(input)?;
        let (input, _) = Token::while_tok(input)?;
        let (input, _) = Token::maybe_consume_extra(input)?;
        let (input, condition) = Construct::instruction(input)?;
        let (input, _) = Token::maybe_consume_extra(input)?;
        let (input, block) = Construct::block(input)?;

        Ok((input, Loop::new(LoopKind::While(condition), block)))
    }

    /// Construct a for block, which consists of a variable, a range instruction, and
    /// a block to execute
    ///
    /// `<for> <variable> <in> <instruction> <block>`
    fn for_block(input: &str) -> ParseResult<Loop> {
        let (input, _) = Token::maybe_consume_extra(input)?;
        let (input, _) = Token::for_tok(input)?;

        let (input, _) = Token::maybe_consume_extra(input)?;
        let (input, variable) = Construct::variable(input)?;

        let (input, _) = Token::maybe_consume_extra(input)?;
        let (input, _) = Token::in_tok(input)?;

        let (input, _) = Token::maybe_consume_extra(input)?;
        let (input, instruction) = Construct::instruction(input)?;

        let (input, _) = Token::maybe_consume_extra(input)?;
        let (input, block) = Construct::block(input)?;

        Ok((
            input,
            Loop::new(LoopKind::For(variable, instruction), block),
        ))
    }

    /// Parse any loop construct: For, While or Loop
    pub(crate) fn any_loop(input: &str) -> ParseResult<Loop> {
        alt((
            Construct::loop_block,
            Construct::for_block,
            Construct::while_block,
        ))(input)
    }

    /// Parse an interpreter directive. There are only a few of them, listed in
    /// the `JkInst` module
    ///
    /// `@<jinko_inst><args_list>`
    pub(crate) fn jinko_inst(input: &str) -> ParseResult<JkInst> {
        let (input, _) = Token::at_sign(input)?;
        let (input, fc) = Construct::function_call(input)?;

        // FIXME: No unwrap(), use something else than just the name
        let inst = JkInst::from_str(fc.name()).unwrap();

        Ok((input, inst))
    }

    /// Parse a binary operation. A binary operation is composed of an instruction, an
    /// operator and another instruction
    ///
    /// `<expr> <op> <expr>`
    ///
    /// ```
    /// x + y; // Add x and y together
    /// a << 2; // Shift a by 2 bits
    /// a > 2; // Is a greater than 2?
    /// ```
    pub(crate) fn binary_op(input: &str) -> ParseResult<Box<dyn Instruction>> {
        ShuntingYard::parse(input)
    }

    /// Parse a user-defined custom type
    ///
    /// `<type> <TypeName> ( <typed_arg_list> ) ;`
    // FIXME: Un-underscore for 0.1.1
    pub(crate) fn type_declaration(input: &str) -> ParseResult<TypeDec> {
        let (input, _) = Token::maybe_consume_extra(input)?;
        let (input, _) = Token::_type_tok(input)?;
        let (input, _) = Token::maybe_consume_extra(input)?;

        let (input, type_name) = Token::identifier(input)?;

        let (input, _) = Token::maybe_consume_extra(input)?;

        let (input, fields) = Construct::args_dec_non_empty(input)?;

        let type_declaration = TypeDec::new(type_name.to_owned(), fields);

        Ok((input, type_declaration))
    }

    /// Parses a path for code inclusion
    fn path(input: &str) -> ParseResult<String> {
        let (input, _) = Token::maybe_consume_extra(input)?;

        let (input, path) = Token::identifier(input)?;

        let (input, _) = Token::maybe_consume_extra(input)?;

        Ok((input, path.to_string()))
    }

    pub fn as_identifier(input: &str) -> IResult<&str, Option<String>> {
        let (input, _) = Token::maybe_consume_extra(input)?;
        let (input, id) = match opt(Token::as_tok)(input)? {
            (input, Some(_)) => {
                let (input, _) = Token::maybe_consume_extra(input)?;
                let (input, id) = Token::identifier(input)?;

                (input, Some(id.to_string()))
            }
            (input, None) => (input, None),
        };

        let (input, _) = Token::maybe_consume_extra(input)?;

        Ok((input, id))
    }

    pub fn incl(input: &str) -> IResult<&str, Incl> {
        let (input, _) = Token::maybe_consume_extra(input)?;

        let (input, _) = Token::incl_tok(input)?;
        let (input, path) = Construct::path(input)?;

        let (input, rename) = Construct::as_identifier(input)?;

        let (input, _) = Token::maybe_consume_extra(input)?;

        let incl = Incl::new(path, rename);

        Ok((input, incl))
    }
}

#[cfg(test)]
mod tests {
    use super::*;

    #[test]
    fn t_var_assign_valid() {
        assert_eq!(
            Construct::var_assignment("x = 12;").unwrap().1.mutable(),
            false
        );
        assert_eq!(
            Construct::var_assignment("x = 12;").unwrap().1.symbol(),
            "x"
        );

        assert_eq!(
            Construct::var_assignment("mut x_99 = 129;")
                .unwrap()
                .1
                .mutable(),
            true
        );
        assert_eq!(
            Construct::var_assignment("mut x_99 = 129;")
                .unwrap()
                .1
                .symbol(),
            "x_99"
        );

        assert_eq!(
            Construct::var_assignment("mut_x_99 = 129;")
                .unwrap()
                .1
                .mutable(),
            false
        );
        assert_eq!(
            Construct::var_assignment("mut_x_99 = 129;")
                .unwrap()
                .1
                .symbol(),
            "mut_x_99"
        );

        assert_eq!(
            Construct::var_assignment("mut mut_x_99 = 129;")
                .unwrap()
                .1
                .mutable(),
            true
        );
        assert_eq!(
            Construct::var_assignment("mut mut_x_99 = 129;")
                .unwrap()
                .1
                .symbol(),
            "mut_x_99"
        );

        assert_eq!(
            Construct::var_assignment("mut\nname = 129;")
                .unwrap()
                .1
                .mutable(),
            true
        );

        match Construct::var_assignment("mut x=12;") {
            Ok(_) => assert!(true),
            Err(_) => assert!(false, "Equal stuck to id is allowed"),
        }
        match Construct::var_assignment("mut x= 12;") {
            Ok(_) => assert!(true),
            Err(_) => assert!(false, "Equal stuck to id is allowed"),
        }
        match Construct::var_assignment("mut x =12;") {
            Ok(_) => assert!(true),
            Err(_) => assert!(false, "Equal stuck to value is allowed"),
        }
    }

    #[test]
    fn t_var_assign_invalid() {
        match Construct::var_assignment("mutable x = 12") {
            Ok(_) => assert!(false, "Mutable isn't mut"),
            Err(_) => assert!(true),
        }
    }

    #[test]
    fn t_function_call_no_args_valid() {
        assert_eq!(Construct::function_call("fn()").unwrap().1.name(), "fn");
        assert_eq!(Construct::function_call("fn()").unwrap().1.args().len(), 0);

        assert_eq!(Construct::function_call("fn(    )").unwrap().1.name(), "fn");
        assert_eq!(
            Construct::function_call("fn(    )").unwrap().1.args().len(),
            0
        );
    }

    #[test]
    fn t_function_call_valid() {
        assert_eq!(Construct::function_call("fn(2)").unwrap().1.name(), "fn");
        assert_eq!(Construct::function_call("fn(2)").unwrap().1.args().len(), 1);

        assert_eq!(
            Construct::function_call("fn(1, 2, 3)").unwrap().1.name(),
            "fn"
        );
        assert_eq!(
            Construct::function_call("fn(a, hey(), 3.12)")
                .unwrap()
                .1
                .name(),
            "fn"
        );
        assert_eq!(
            Construct::function_call("fn(1, 2, 3)")
                .unwrap()
                .1
                .args()
                .len(),
            3
        );

        assert_eq!(
            Construct::function_call("fn(1   , 2,3)").unwrap().1.name(),
            "fn"
        );
        assert_eq!(
            Construct::function_call("fn(1   , 2,3)")
                .unwrap()
                .1
                .args()
                .len(),
            3
        );
    }

    #[test]
    fn t_function_call_invalid() {
        match Construct::function_call("fn(") {
            Ok(_) => assert!(false, "Unterminated parenthesis"),
            Err(_) => assert!(true),
        }
        match Construct::function_call("fn))") {
            Ok(_) => assert!(false, "Wrong parenthesis"),
            Err(_) => assert!(true),
        }
        match Construct::function_call("fn((") {
            Ok(_) => assert!(false, "Wrong parenthesis again"),
            Err(_) => assert!(true),
        }
        match Construct::function_call("fn((") {
            Ok(_) => assert!(false, "Wrong parenthesis again"),
            Err(_) => assert!(true),
        }
        match Construct::function_call("fn((") {
            Ok(_) => assert!(false, "Wrong parenthesis again"),
            Err(_) => assert!(true),
        }
    }

    #[test]
    fn t_function_call_multiarg_invalid() {
        match Construct::function_call("fn(1, 2, 3, 4,)") {
            Ok(_) => assert!(false, "Unterminated arglist"),
            Err(_) => assert!(true),
        }
        match Construct::function_call("fn(1, 2, 3, 4,   )") {
            Ok(_) => assert!(false, "Unterminated arglist"),
            Err(_) => assert!(true),
        }
    }

    #[test]
    fn t_block_empty() {
        assert_eq!(Construct::block("{}").unwrap().1.instructions().len(), 0);
    }

    #[test]
    fn t_block_valid_oneline() {
        assert_eq!(
            Construct::block("{ 12a; }").unwrap().1.instructions().len(),
            1
        );
        assert_eq!(
            Construct::block("{ 12a; 14a; }")
                .unwrap()
                .1
                .instructions()
                .len(),
            2
        );
        assert_eq!(
            Construct::block("{ 12a; 14a }")
                .unwrap()
                .1
                .instructions()
                .len(),
            1
        );

        match Construct::block("{ 12a; 14a }").unwrap().1.last() {
            Some(_) => assert!(true),
            None => assert!(false, "Last instruction here is valid"),
        }
    }

    #[test]
    fn t_id_type_valid() {
        assert_eq!(
            Construct::identifier_type("name: some_type")
                .unwrap()
                .1
                .name(),
            "name"
        );
        assert_eq!(
            Construct::identifier_type("name: some_type")
                .unwrap()
                .1
                .ty(),
            "some_type"
        );

        assert_eq!(
            Construct::identifier_type("name     :some_type")
                .unwrap()
                .1
                .name(),
            "name"
        );
        assert_eq!(
            Construct::identifier_type("name     :some_type")
                .unwrap()
                .1
                .ty(),
            "some_type"
        );
    }

    #[test]
    fn t_args_dec_empty() {
        assert_eq!(Construct::args_dec("()").unwrap().1.len(), 0);
    }

    #[test]
    fn t_args_dec_one_arg() {
        assert_eq!(Construct::args_dec("(name :ty)").unwrap().1.len(), 1);
    }

    #[test]
    fn t_args_dec_valid() {
        assert_eq!(
            Construct::args_dec("(name :ty, name1      : type1)")
                .unwrap()
                .1
                .len(),
            2
        );
    }

    #[test]
    fn t_return_type_void() {
        assert_eq!(Construct::return_type(""), Ok(("", None)));
        assert_eq!(Construct::return_type("    "), Ok(("", None)));
        assert_eq!(
            Construct::return_type("        { 12 }"),
            Ok(("{ 12 }", None))
        );
    }

    #[test]
    fn t_block_invalid_oneline() {
        match Construct::block("{ 12a;") {
            Ok(_) => assert!(false, "Unterminated bracket"),
            Err(_) => assert!(true),
        }

        match Construct::block("{ 12a") {
            Ok(_) => assert!(false, "Unterminated bracket but on instruction"),
            Err(_) => assert!(true),
        }

        match Construct::block("{ 12a; 13a") {
            Ok(_) => assert!(false, "Unterminated bracket but on second instruction"),
            Err(_) => assert!(true),
        }

        match Construct::block("12a; 13a }") {
            Ok(_) => assert!(false, "Not starting with a bracket"),
            Err(_) => assert!(true),
        }
    }

    #[test]
    fn t_block_valid_multiline() {
        let input = r#"{
                12a;
                12a;
                13a;
            }"#;

        assert_eq!(Construct::block(input).unwrap().1.instructions().len(), 3);

        let input = r#"{
                12a;
                12a;
                13a;
                14a
            }"#;

        assert_eq!(Construct::block(input).unwrap().1.instructions().len(), 3);

        let input = r#"{
                true;
                false
            }"#;

        assert_eq!(Construct::block(input).unwrap().1.instructions().len(), 1);
    }

    #[test]
    fn t_return_type_non_void() {
        assert_eq!(
            Construct::return_type("-> int"),
            Ok(("", Some("int".to_owned())))
        );
        assert_eq!(
            Construct::return_type("   ->    int   {"),
            Ok(("{", Some("int".to_owned())))
        );
    }

    #[test]
    fn t_function_declaration_valid_simple() {
        let func = Construct::function_declaration("func something() {}")
            .unwrap()
            .1;

        assert_eq!(func.name(), "something");
        assert_eq!(func.ty(), None);
        assert_eq!(func.args().len(), 0);
        assert_eq!(func.fn_kind(), FunctionKind::Func);
    }

    #[test]
    fn t_function_declaration_valid() {
        let func = Construct::function_declaration("func add(lhs: ty, rhs: ty) -> ty {}")
            .unwrap()
            .1;

        assert_eq!(func.name(), "add");
        assert_eq!(func.ty(), Some(&"ty".to_owned()));
        assert_eq!(func.args().len(), 2);
        assert_eq!(func.fn_kind(), FunctionKind::Func);
    }

    #[test]
    fn t_test_valid() {
        let test = Construct::test_declaration("test add() {}").unwrap().1;

        assert_eq!(test.name(), "add");
        assert_eq!(test.ty(), None);
        assert_eq!(test.fn_kind(), FunctionKind::Test);
    }

    #[test]
    fn t_test_invalid() {
        match Construct::test_declaration("test add(a: int) -> int {}") {
            Ok(_) => assert!(false, "Can't have arguments to a test"),
            Err(_) => assert!(true),
        };
    }

    #[test]
    fn t_mock_valid() {
        let test = Construct::mock_declaration("mock add(lhs: ty, rhs: ty) {}")
            .unwrap()
            .1;

        assert_eq!(test.name(), "add");
        assert_eq!(test.ty(), None);
        assert_eq!(test.fn_kind(), FunctionKind::Mock);
    }

    #[test]
    fn t_ext_valid() {
        let test = Construct::ext_declaration("ext func add(lhs: ty, rhs: ty) -> ty;")
            .unwrap()
            .1;

        assert_eq!(test.name(), "add");
        assert_eq!(test.ty(), Some(&"ty".to_owned()));
        assert_eq!(test.fn_kind(), FunctionKind::Ext);
    }

    #[test]
    fn t_ext_valid_void() {
        let test = Construct::ext_declaration("ext func add(lhs: ty, rhs: ty);")
            .unwrap()
            .1;

        assert_eq!(test.name(), "add");
        assert_eq!(test.ty(), None);
        assert_eq!(test.fn_kind(), FunctionKind::Ext);
    }

    #[test]
    fn t_ext_invalid() {
        match Construct::ext_declaration("ext func add(a: int) -> int {}") {
            Ok(_) => assert!(false, "Can't have a block for an ext function"),
            Err(_) => assert!(true),
        };
    }

    #[test]
    fn t_if_else_just_if() {
        let ie = Construct::if_else("if condition {}");

        match &ie {
            Ok(_) => assert!(true),
            Err(_) => assert!(false, "Valid to only have if"),
        };
    }

    #[test]
    fn t_if_else() {
        match Construct::if_else("if condition {} else {}") {
            Ok((input, _)) => assert_eq!(input, ""),
            Err(_) => assert!(false, "Valid to have empty blocks"),
        };
    }

    #[test]
    fn t_audit_simple() {
        match Construct::audit("audit {}") {
            Ok(_) => assert!(true),
            Err(_) => assert!(false, "Valid audit syntax"),
        }
    }

    #[test]
    fn t_loop_valid() {
        match Construct::loop_block("loop {}") {
            Ok((i, _)) => assert_eq!(i, ""),
            Err(_) => assert!(false, "Valid empty loop"),
        }
    }

    #[test]
    fn t_loop_invalid() {
        match Construct::loop_block("loo {}") {
            Ok(_) => assert!(false, "`loo` is not the keyword"),
            Err(_) => assert!(true),
        };

        match Construct::loop_block("loop") {
            Ok(_) => assert!(false, "A block is required"),
            Err(_) => assert!(true),
        };
    }

    #[test]
    fn t_while_valid() {
        match Construct::while_block("while x_99 {}") {
            Ok((i, _)) => assert_eq!(i, ""),
            Err(_) => assert!(false, "Valid empty while"),
        }
    }

    #[test]
    fn t_while_invalid() {
        match Construct::while_block("while {}") {
            Ok(_) => assert!(false, "Need a condition"),
            Err(_) => assert!(true),
        };

        match Construct::while_block("while") {
            Ok(_) => assert!(false, "A block is required"),
            Err(_) => assert!(true),
        };
    }

    #[test]
    fn t_for_valid() {
        match Construct::for_block("for x_99 in x_99 {}") {
            Ok((i, _)) => assert_eq!(i, ""),
            Err(_) => assert!(false, "Valid empty for"),
        }
    }

    #[test]
    fn t_for_invalid() {
        match Construct::for_block("for {}") {
            Ok(_) => assert!(false, "Need a variable and range"),
            Err(_) => assert!(true),
        };

        match Construct::for_block("for x99 in {}") {
            Ok(_) => assert!(false, "A range is required"),
            Err(_) => assert!(true),
        };

        match Construct::for_block("for x99 in { { { inner_block() } } }") {
            Ok(_) => assert!(false, "A range is required"),
            Err(_) => assert!(true),
        };
    }

    #[test]
    fn t_jinko_inst_valid() {
        assert_eq!(Construct::jinko_inst("@dump()"), Ok(("", JkInst::Dump)));
        assert_eq!(
            Construct::jinko_inst("@quit(something, something_else)"),
            Ok(("", JkInst::Quit))
        );
    }

    #[test]
    fn t_binary_op_valid() {
        match Construct::binary_op("a *   12 ") {
            Ok(_) => assert!(true),
            Err(_) => assert!(false, "Valid to have multi spaces"),
        };
        match Construct::binary_op("some() + 12.1") {
            Ok(_) => assert!(true),
            Err(_) => assert!(false, "Valid to have multiple instruction types"),
        };
    }

    #[test]
    fn t_binary_op_invalid() {
        match Construct::binary_op("a ? 12") {
            Ok(_) => assert!(false, "? is not a binop"),
            Err(_) => assert!(true),
        };
    }

    #[test]
    fn t_type_declaration_simple() {
        match Construct::type_declaration("type Int(v: int);") {
            Ok(_) => assert!(true),
            Err(_) => assert!(false, "Just one int is valid"),
        };
        match Construct::type_declaration("type Ints(a: int, b: int);") {
            Ok(_) => assert!(true),
            Err(_) => assert!(false, "Two integers is valid"),
        };
        match Construct::type_declaration("type Compound(i: int, s: str);") {
            Ok(_) => assert!(true),
            Err(_) => assert!(false, "Different types are valid"),
        };
        match Construct::type_declaration(
            "type Custom(v: int, a: SomeType, b: Another, c: lower_case);",
        ) {
            Ok(_) => assert!(true),
            Err(_) => assert!(false, "Custom types in custom types are valid"),
        };
    }

    #[test]
    fn t_type_declaration_empty() {
        match Construct::type_declaration("type Empty();") {
            Ok(_) => assert!(false, "Can't have empty types"),
            Err(_) => assert!(true),
        }
    }

    #[test]
    fn t_type_declaration_invalid() {
        match Construct::type_declaration("type ExtraComma(a: int, b: int,);") {
            Ok(_) => assert!(false, "Extra comma in type definition"),
            Err(_) => assert!(true),
        }
    }

    #[test]
    fn t_type_instantiation_valid() {
        match Construct::type_instantiation("Custom { 1 }") {
            Ok(_) => assert!(true),
            Err(_) => assert!(false, "Type instantiation with one value is valid"),
        }
    }

    #[test]
    fn t_type_instantiation_invalid() {
        match Construct::type_instantiation("Custom { ") {
            Ok(_) => assert!(false),
            Err(_) => assert!(true, "Type instantiation need a closing brace"),
        }
    }

    #[test]
    fn t_type_instantiation_no_name() {
        match Construct::type_instantiation("{ 1 }") {
            Ok(_) => assert!(false),
            Err(_) => assert!(true, "Type instantiation need a type name"),
        }
    }

    #[test]
    fn t_func_dec_binop() {
        match Construct::function_declaration("func a(a: int, b:int) -> int { a + b }") {
            Ok(_) => assert!(true),
            Err(_) => assert!(false, "Valid to directly return a binop"),
        }
    }

    #[test]
    fn t_func_dec_return_arg() {
        match Construct::function_declaration("func a(a: int, b:int) -> int { a }") {
            Ok(_) => assert!(true),
            Err(_) => assert!(false, "Valid to directly return an argument"),
        }
    }

    #[test]
    fn t_func_dec_return_arg_plus_stmt() {
        match Construct::function_declaration("func a(a: int, b:int) -> int { something(); a }") {
            Ok(_) => assert!(true),
            Err(_) => assert!(
                false,
                "Valid to directly return an argument after a statement"
            ),
        }
    }

    #[test]
    fn t_func_dec_return_binop_plus_stmt() {
        match Construct::function_declaration("func a(a: int, b:int) -> int { something(); a + b }")
        {
            Ok(_) => assert!(true),
            Err(_) => assert!(false, "Valid to directly return a binop after a statement"),
        }
    }

    #[test]
    fn t_func_dec_return_binop_as_var() {
        match Construct::function_declaration("func a(a: int, b:int) -> int { res = a + b; res }") {
            Ok(_) => assert!(true),
            Err(_) => assert!(false, "Valid to directly return a binop as a variable"),
        }
    }

    #[test]
    fn t_func_call_with_true_arg_is_func_call() {
        let res = Construct::instruction("h(true)").unwrap().1;
        res.downcast_ref::<FunctionCall>().unwrap();

        // There might be a bug that a function call with just a boolean argument gets
        // parsed as a variable. This test aims at correcting that regression. If it
        // fails, then it means the function call did not get parsed as a function call
    }

    #[test]
    fn t_incl_valid() {
        match Construct::incl("incl simple") {
            Ok(_) => assert!(true),
            Err(_) => assert!(false, "`incl simple` is perfectly valid"),
        }
    }

    #[test]
    fn t_incl_valid_plus_rename() {
        match Construct::incl("incl a as b") {
            Ok(_) => assert!(true),
            Err(_) => assert!(false, "incl + renaming has to be handled"),
        }
    }

    #[test]
    fn t_incl_invalid() {
        match Construct::incl("incl") {
            Ok(_) => assert!(false, "Can't include nothing"),
            Err(_) => assert!(true),
        }
    }

    #[test]
    fn t_incl_plus_rename_invalid() {
        match Construct::incl("incl a as") {
            Ok(_) => assert!(false, "Can't include a and rename as nothing"),
            Err(_) => assert!(true),
        }
    }
}<|MERGE_RESOLUTION|>--- conflicted
+++ resolved
@@ -16,13 +16,8 @@
 use nom::{branch::alt, combinator::opt, multi::many0, IResult};
 
 use crate::instruction::{
-<<<<<<< HEAD
-    Audit, Block, FunctionCall, FunctionDec, FunctionDecArg, FunctionKind, IfElse, Incl,
-    Instruction, JkInst, Loop, LoopKind, Var, VarAssign,
-=======
     Audit, Block, DecArg, FunctionCall, FunctionDec, FunctionKind, IfElse, Instruction, JkInst,
-    Loop, LoopKind, TypeDec, TypeInstantiation, Var, VarAssign,
->>>>>>> 85e164ef
+    Loop, LoopKind, TypeDec, TypeInstantiation, Var, VarAssign, Incl,
 };
 use crate::parser::{BoxConstruct, ConstantConstruct, ShuntingYard, Token};
 
