--- conflicted
+++ resolved
@@ -20,191 +20,13 @@
     shunting_yard::ShuntingYard, tokens::Token,
 };
 use crate::instruction::{
-<<<<<<< HEAD
-    Audit, BinaryOp, Block, CustomType, DecArg, FunctionCall, FunctionDec, FunctionKind, IfElse,
-    Instruction, Loop, LoopKind, Var, VarAssign,
-=======
-    Audit, Block, FunctionCall, FunctionDec, FunctionDecArg, FunctionKind, IfElse, Instruction,
-    Loop, LoopKind, Var, VarAssign,
->>>>>>> 5920f623
+    Audit, Block, FunctionCall, FunctionDec, DecArg, FunctionKind, IfElse, Instruction,
+    Loop, LoopKind, Var, VarAssign, CustomType,
 };
 
 pub struct Construct;
 
 impl Construct {
-    /// Parse any valid jinko expression. This can be a function call, a variable,
-    /// a block declaration...
-    pub fn expression(input: &str) -> IResult<&str, Box<dyn Instruction>> {
-        let (input, _) = Token::maybe_consume_extra(input)?;
-
-        // FIXME: If input is empty, return an error or do nothing
-        let (input, value) = alt((
-            BoxConstruct::ext_declaration,
-            BoxConstruct::function_call,
-            BoxConstruct::if_else,
-            BoxConstruct::any_loop,
-            BoxConstruct::jinko_inst,
-            BoxConstruct::block,
-            BoxConstruct::var_assignment,
-            Construct::binary_op,
-            BoxConstruct::variable,
-            Construct::constant,
-            BoxConstruct::function_declaration,
-            BoxConstruct::custom_type,
-        ))(input)?;
-
-        let (input, _) = Token::maybe_consume_extra(input)?;
-
-        Ok((input, value))
-    }
-
-    /// Constants are raw values in the source code. For example, `"string"`, `12` and
-    /// `0.5`.
-    ///
-    /// `'<any_char>' | "<any_char>*" | <num>? | <num>?.<num>?`
-    pub fn constant(input: &str) -> IResult<&str, Box<dyn Instruction>> {
-        alt((
-            ConstantConstruct::c_char_constant,
-            ConstantConstruct::c_string_constant,
-            ConstantConstruct::c_float_constant,
-            ConstantConstruct::c_int_constant,
-            ConstantConstruct::c_bool_constant,
-        ))(input)
-    }
-
-    /// Parse a function call with no arguments
-    ///
-    /// `<identifier> ( )`
-    fn function_call_no_args(input: &str) -> IResult<&str, FunctionCall> {
-        let (input, fn_id) = Token::identifier(input)?;
-        let (input, _) = Token::left_parenthesis(input)?;
-        let (input, _) = Token::maybe_consume_extra(input)?;
-        let (input, _) = Token::right_parenthesis(input)?;
-
-        Ok((input, FunctionCall::new(fn_id.to_owned())))
-    }
-
-    /// Parse an argument given to a function. Consumes the whitespaces before and after
-    /// the argument
-    fn arg(input: &str) -> IResult<&str, Box<dyn Instruction>> {
-        let (input, _) = Token::maybe_consume_extra(input)?;
-
-        let (input, constant) = Construct::expression(input)?;
-
-        let (input, _) = Token::maybe_consume_extra(input)?;
-
-        Ok((input, constant))
-    }
-
-    fn arg_and_comma(input: &str) -> IResult<&str, Box<dyn Instruction>> {
-        let (input, constant) = Construct::expression(input)?;
-        let (input, _) = Token::comma(input)?;
-
-        Ok((input, constant))
-    }
-
-    /// Parse a list of arguments separated by comma
-    fn args_list(input: &str) -> IResult<&str, Vec<Box<dyn Instruction>>> {
-        // Get 1 or more arguments with a comma to the function call
-        let (input, mut arg_vec) = many0(Construct::arg_and_comma)(input)?;
-
-        // Parse the last argument, which does not have a comma. There needs to be
-        // at least one argument, which can be this one
-        let (input, last_arg) = Construct::arg(input)?;
-
-        arg_vec.push(last_arg);
-
-        Ok((input, arg_vec))
-    }
-
-    /// Parse a function call with arguments
-    fn function_call_args(input: &str) -> IResult<&str, FunctionCall> {
-        let (input, fn_id) = Token::identifier(input)?;
-        let (input, _) = Token::left_parenthesis(input)?;
-
-        let mut fn_call = FunctionCall::new(fn_id.to_owned());
-
-        let (input, mut arg_vec) = Construct::args_list(input)?;
-        let (input, _) = Token::right_parenthesis(input)?;
-
-        arg_vec.drain(0..).for_each(|arg| fn_call.add_arg(arg));
-
-        Ok((input, fn_call))
-    }
-
-    /// When a function is called in the source code.
-    ///
-    /// ```
-    /// fn(); // Function call
-    /// fn() // Call the function `fn` and use the return result as an expression
-    /// x = fn(); // Assign the result of the function call to the variable x
-    /// ```
-    ///
-    /// `<arg_list> := [(<constant> | <variable> | <expression>)*]`
-    /// `<identifier> ( <arg_list> )`
-    pub fn function_call(input: &str) -> IResult<&str, FunctionCall> {
-        alt((
-            Construct::function_call_no_args,
-            Construct::function_call_args,
-        ))(input)
-    }
-
-    /// When a variable is assigned a value. Ideally, a variable cannot be assigned the
-    /// `void` type.
-    ///
-    /// ```
-    /// x = 12; // Store 12 into the variable `x`
-    /// x = 456; // Forbidden, `x` is immutable
-    /// mut n = 12; // Store 12 into `n`, a mutable variable
-    /// n = 1586; // Allowed
-    /// ```
-    ///
-    /// A variable assignment is a Statement. It cannot be used as an Expression
-    ///
-    /// ```
-    /// {
-    ///     x = 12; // Block returns void
-    /// }
-    /// {
-    ///     x = 12 // Forbidden
-    /// }
-    /// {
-    ///     x = call();
-    ///     x // Okay
-    /// } // But it's easier to just...
-    /// {
-    ///     call()
-    /// }
-    /// ```
-    ///
-    /// `[mut] <identifier> = ( <constant> | <function_call> ) ;`
-    pub fn var_assignment(input: &str) -> IResult<&str, VarAssign> {
-        let (input, mut_opt) = opt(Token::mut_tok)(input)?;
-        let (input, _) = Token::maybe_consume_extra(input)?;
-
-        let (input, id) = Token::identifier(input)?;
-        let (input, _) = opt(Token::consume_whitespaces)(input)?;
-        let (input, _) = Token::equal(input)?;
-        let (input, _) = opt(Token::consume_whitespaces)(input)?;
-        let (input, value) = Construct::expression(input)?;
-
-        match mut_opt {
-            Some(_) => Ok((input, VarAssign::new(true, id.to_owned(), value))),
-            None => Ok((input, VarAssign::new(false, id.to_owned(), value))),
-        }
-    }
-
-    /// Parse a valid variable name
-    ///
-    /// `<identifier>`
-    pub fn variable(input: &str) -> IResult<&str, Var> {
-        let (input, name) = Token::identifier(input)?;
-
-        Ok((input, Var::new(name.to_owned())))
-    }
-
-<<<<<<< HEAD
-=======
     /// Parse any valid jinko expression. This can be a function call, a variable,
     /// a block declaration...
     pub fn expression(input: &str) -> IResult<&str, Box<dyn Instruction>> {
@@ -226,6 +48,7 @@
             Construct::binary_op,
             BoxConstruct::variable,
             Construct::constant,
+            BoxConstruct::custom_type,
         ))(input)?;
 
         let (input, _) = Token::maybe_consume_extra(input)?;
@@ -233,7 +56,151 @@
         Ok((input, value))
     }
 
->>>>>>> 5920f623
+    /// Constants are raw values in the source code. For example, `"string"`, `12` and
+    /// `0.5`.
+    ///
+    /// `'<any_char>' | "<any_char>*" | <num>? | <num>?.<num>?`
+    pub fn constant(input: &str) -> IResult<&str, Box<dyn Instruction>> {
+        alt((
+            ConstantConstruct::c_char_constant,
+            ConstantConstruct::c_string_constant,
+            ConstantConstruct::c_float_constant,
+            ConstantConstruct::c_int_constant,
+            ConstantConstruct::c_bool_constant,
+        ))(input)
+    }
+
+    /// Parse a function call with no arguments
+    ///
+    /// `<identifier> ( )`
+    fn function_call_no_args(input: &str) -> IResult<&str, FunctionCall> {
+        let (input, fn_id) = Token::identifier(input)?;
+        let (input, _) = Token::left_parenthesis(input)?;
+        let (input, _) = Token::maybe_consume_extra(input)?;
+        let (input, _) = Token::right_parenthesis(input)?;
+
+        Ok((input, FunctionCall::new(fn_id.to_owned())))
+    }
+
+    /// Parse an argument given to a function. Consumes the whitespaces before and after
+    /// the argument
+    fn arg(input: &str) -> IResult<&str, Box<dyn Instruction>> {
+        let (input, _) = Token::maybe_consume_extra(input)?;
+
+        let (input, constant) = Construct::expression(input)?;
+
+        let (input, _) = Token::maybe_consume_extra(input)?;
+
+        Ok((input, constant))
+    }
+
+    fn arg_and_comma(input: &str) -> IResult<&str, Box<dyn Instruction>> {
+        let (input, constant) = Construct::expression(input)?;
+        let (input, _) = Token::comma(input)?;
+
+        Ok((input, constant))
+    }
+
+    /// Parse a list of arguments separated by comma
+    fn args_list(input: &str) -> IResult<&str, Vec<Box<dyn Instruction>>> {
+        // Get 1 or more arguments with a comma to the function call
+        let (input, mut arg_vec) = many0(Construct::arg_and_comma)(input)?;
+
+        // Parse the last argument, which does not have a comma. There needs to be
+        // at least one argument, which can be this one
+        let (input, last_arg) = Construct::arg(input)?;
+
+        arg_vec.push(last_arg);
+
+        Ok((input, arg_vec))
+    }
+
+    /// Parse a function call with arguments
+    fn function_call_args(input: &str) -> IResult<&str, FunctionCall> {
+        let (input, fn_id) = Token::identifier(input)?;
+        let (input, _) = Token::left_parenthesis(input)?;
+
+        let mut fn_call = FunctionCall::new(fn_id.to_owned());
+
+        let (input, mut arg_vec) = Construct::args_list(input)?;
+        let (input, _) = Token::right_parenthesis(input)?;
+
+        arg_vec.drain(0..).for_each(|arg| fn_call.add_arg(arg));
+
+        Ok((input, fn_call))
+    }
+
+    /// When a function is called in the source code.
+    ///
+    /// ```
+    /// fn(); // Function call
+    /// fn() // Call the function `fn` and use the return result as an expression
+    /// x = fn(); // Assign the result of the function call to the variable x
+    /// ```
+    ///
+    /// `<arg_list> := [(<constant> | <variable> | <expression>)*]`
+    /// `<identifier> ( <arg_list> )`
+    pub fn function_call(input: &str) -> IResult<&str, FunctionCall> {
+        alt((
+            Construct::function_call_no_args,
+            Construct::function_call_args,
+        ))(input)
+    }
+
+    /// When a variable is assigned a value. Ideally, a variable cannot be assigned the
+    /// `void` type.
+    ///
+    /// ```
+    /// x = 12; // Store 12 into the variable `x`
+    /// x = 456; // Forbidden, `x` is immutable
+    /// mut n = 12; // Store 12 into `n`, a mutable variable
+    /// n = 1586; // Allowed
+    /// ```
+    ///
+    /// A variable assignment is a Statement. It cannot be used as an Expression
+    ///
+    /// ```
+    /// {
+    ///     x = 12; // Block returns void
+    /// }
+    /// {
+    ///     x = 12 // Forbidden
+    /// }
+    /// {
+    ///     x = call();
+    ///     x // Okay
+    /// } // But it's easier to just...
+    /// {
+    ///     call()
+    /// }
+    /// ```
+    ///
+    /// `[mut] <identifier> = ( <constant> | <function_call> ) ;`
+    pub fn var_assignment(input: &str) -> IResult<&str, VarAssign> {
+        let (input, mut_opt) = opt(Token::mut_tok)(input)?;
+        let (input, _) = Token::maybe_consume_extra(input)?;
+
+        let (input, id) = Token::identifier(input)?;
+        let (input, _) = opt(Token::consume_whitespaces)(input)?;
+        let (input, _) = Token::equal(input)?;
+        let (input, _) = opt(Token::consume_whitespaces)(input)?;
+        let (input, value) = Construct::expression(input)?;
+
+        match mut_opt {
+            Some(_) => Ok((input, VarAssign::new(true, id.to_owned(), value))),
+            None => Ok((input, VarAssign::new(false, id.to_owned(), value))),
+        }
+    }
+
+    /// Parse a valid variable name
+    ///
+    /// `<identifier>`
+    pub fn variable(input: &str) -> IResult<&str, Var> {
+        let (input, name) = Token::identifier(input)?;
+
+        Ok((input, Var::new(name.to_owned())))
+    }
+
     fn stmt_semicolon(input: &str) -> IResult<&str, Box<dyn Instruction>> {
         let (input, _) = Token::maybe_consume_extra(input)?;
         let (input, expr) = Construct::expression(input)?;
@@ -639,11 +606,11 @@
         let (input, _) = Token::type_tok(input)?;
         let (input, _) = Token::maybe_consume_extra(input)?;
 
-        let (input, _type_name) = Token::identifier(input)?;
-
-        let (input, _) = Token::maybe_consume_extra(input)?;
-
-        let (input, _fields) = Construct::args_dec_non_empty(input)?;
+        let (input, type_name) = Token::identifier(input)?;
+
+        let (input, _) = Token::maybe_consume_extra(input)?;
+
+        let (input, fields) = Construct::args_dec_non_empty(input)?;
 
         let custom_type = CustomType::new(type_name.to_owned(), fields);
 
